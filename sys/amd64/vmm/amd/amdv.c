--- conflicted
+++ resolved
@@ -38,8 +38,6 @@
 #include "io/iommu.h"
 
 static int
-<<<<<<< HEAD
-=======
 amdv_init(int ipinum)
 {
 
@@ -183,7 +181,6 @@
 };
 
 static int
->>>>>>> 65ffa035
 amd_iommu_init(void)
 {
 
