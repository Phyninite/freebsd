--- conflicted
+++ resolved
@@ -326,18 +326,10 @@
 	if (flags & TDF_NEEDSIGCHK || p->p_pendingcnt > 0 ||
 	    !SIGISEMPTY(p->p_siglist)) {
 		sigfastblock_fetch(td);
-<<<<<<< HEAD
-		PROC_LOCK(p);
-		mtx_lock(&p->p_sigacts->ps_mtx);
-		if ((td->td_pflags & TDP_SIGFASTBLOCK) != 0 &&
-		    td->td_sigblock_val != 0) {
-			sigfastblock_setpend(td);
-=======
 		if ((td->td_pflags & TDP_SIGFASTBLOCK) != 0 &&
 		    td->td_sigblock_val != 0) {
 			sigfastblock_setpend(td);
 			PROC_LOCK(p);
->>>>>>> 5a79fd85
 			reschedule_signals(p, fastblock_mask,
 			    SIGPROCMASK_FASTBLK);
 			PROC_UNLOCK(p);
